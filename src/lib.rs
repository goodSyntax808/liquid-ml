--- conflicted
+++ resolved
@@ -1,33 +1,31 @@
 //! # Introduction
 //! LiquidML is an in-memory platform for distributed, scalable machine learning
-//! and data analytics. It ships with the random forest machine learning
-//! algorithm built in, allowing users to easily classify data using the power
-//! of AI.
-//!
-//! LiquidML is written in Rust for both performance and safety reasons,
-//! allowing many optimizations to be made more easily without the risk of a
-//! memory safety bug. This helps guarantee security around our clients' data,
-//! as many memory safety bugs can be exploited by malicious hackers.
-//!
-//! LiquidML makes it fast and easy to derive insights from your data by
-//! extending it to apply your own analytics tools to your data in a
-//! distributed, scalable fashion.
+//! and data analytics. It ships with the random forest machine learning algorithm
+//! built in, allowing users to easily classify data using the power of AI.
+//!
+//! LiquidML is written in Rust for both performance and safety reasons, allowing
+//! many optimizations to be made more easily without the risk of a memory safety
+//! bug. This helps guarantee security around our clients' data, as many memory
+//! safety bugs can be exploited by malicious hackers.
+//!
+//! LiquidML makes it fast and easy to derive insights from your data by extending
+//! it to apply your own analytics tools to your data in a distributed, scalable
+//! fashion.
 //!
 //! LiquidML is currently in development but the finished product will be
 //! implemented soon.
 //!
 //! **Note**: it is highly recommended that you install Rust via the
-//! `install_rust` Make target. If you have any issues with building, running,
-//! or testing the projects, make sure you run the `update_rust` Make target.
-//! Also, please use the stable channel of Rust when building the project.
+//! `install_rust` Make target. If you have any issues with building, running, or
+//! testing the projects, make sure you run the `update_rust` Make target. Also,
+//! please use the stable channel of Rust when building the project.
 //!
 //! It is also highly recommended that you run the `doc` Make target to view
-//! the documentation get a better view of the design of the project. If you
-//! don't, it would also make Tom very sad. We have made updates to this memo
-//! where appropriate, but most of our recent changes have been in our code as
-//! well as very significant changes to our documentation. For a more in-depth
-//! view, you may even run the `doc_everything` target, though this is very
-//! unnecessary.
+//! the documentation get a better view of the design of the project. If you don't,
+//! it would also make Tom very sad. We have made updates to this memo where
+//! appropriate, but most of our recent changes have been in our code as well as
+//! very significant changes to our documentation. For a more in-depth view, you
+//! may even run the `doc_everything` target, though this is very unnecessary.
 //!
 //!
 //! # Architecture
@@ -47,13 +45,13 @@
 //!
 //! ## Networking
 //! The network layer is the lowest level component of a `LiquidML` instance. It
-//! provides a simple registration `Server` and a network of distributed
-//! `Client`s, each with a unique ID assigned by the `Server`. The networking
-//! layer uses `TCP` to communicate. `Client`s are able to send messages
-//! directly to any other `Client` after they register with the `Server`.
-//!
-//! The `Client` is designed asynchronously so that it can listen for messages
-//! from the `Server` or any number of `Client`s (within physical limitations)
+//! provides a simple registration `Server` and a network of distributed `Client`s,
+//! each with a unique ID assigned by the `Server`. The networking layer uses
+//! `TCP` to communicate. `Client`s are able to send messages directly to any
+//! other `Client` after they register with the `Server`.
+//!
+//! The `Client` is designed asynchronously so that it can listen for messages from
+//! the `Server` or any number of `Client`s (within physical limitations)
 //! concurrently. Messages from the `Server` are processed internally by the
 //! `Client`, while messages from other `Client`s are sent over a `mpsc` channel
 //! which is passed in during construction of the `Client`. This channel acts as
@@ -69,76 +67,44 @@
 //! [`Serde`](https://crates.io/crates/serde).
 //!
 //!
-//! ## `KVStore`
-//! The `KVStore` stores blobs of serialized values (`Vec<u8>`) that are
-//! associated with `Key`s, as well as caches the deserialized values in memory.
-//! The `KVStore` is generic across the deserialized values. For `LiquidML`,
-//! we use a `KVStore<DataFrame>`. `Key`s know which node that the data for that
-//! `Key` belongs to. They also know where within each node the data is, making
-//! lookup of values `O(1)`.
-//!
-//!
-//! The `KVStore` has a cache for items that are retrieved to improve
-//! performance by reducing network calls. Cached values that are likely no
-//! longer needed are smartly evicted using an LRU map and a hard cache size
-//! limit to avoid running out of memory since `LiquidML` is designed to be run
-//! using data sets that are much larger than what would fit into memory.
-//!
-//!
-//! Each `KVStore` store implements functionality to utilize the network layer
-//! to get data from a different node if the data is available elsewhere and not
-//! in this `KVStore`.
-//!
-//!
-//! ## `DataFrame`
-//! The `DataFrame` is inspired by those found in R and in the popular Python
-//! library `pandas`. It has a well-defined `Schema` and data in columnar
-//! format. Users can implement UDFs (User Defined Functions) by implementing
-//! the `Rower` trait, which allows for users to implement `map` or `filter`
-//! operations.
-//!
-//! ### `LocalDataFrame`
-//! A `LocalDataFrame` represents a `DataFrame` that only has local data.
-//! It is mutable and has functions for interacting with the data in a
-//! row-based, columnar, or scalar manner. If your data fits into memory,
-//! then a `LocalDataFrame` is all you need.
-//!
-//! ### `DistributedDataFrame`
-//! A `DistributedDataFrame` offers all the same functionality of a
-//! `LocalDataFrame` except that it is immutable and distributed across
-//! different machines, aka nodes. If your data does not fit into memory,
-//! then a `DistributedDataFrame` abstracts over all of the networking and
-//! provides an interface just like a regular `DataFrame` but leaves you
-//! blissfully ignornant of the internals.
-//!
-//!
-//! ## `Application` Layer
+//! ## KV Store
+//! The `KVStore` stores blobs of serialized data that are associated with `Key`s,
+//! as well as caches deserialized values in memory.
+//!
+//! `Key`s know which node that the data for that `Key` belongs to. Cached values
+//! that are likely no longer needed are smartly evicted using an LRU map to avoid
+//! running out of memory since `LiquidML` is designed to be run using data sets
+//! that are much larger than what would fit into memory.
+//!
+//! Caching also helps to improve performance by reducing network calls.  Each
+//! `KVStore` store implements functionality to utilize the network layer to
+//! get data from a different node if the data is available elsewhere and not in
+//! this `KVStore`.
+//!
+//!
+//! ## DataFrame
+//! The `DataFrame` represents a higher level API for accessing and processing data
+//! held in the `KV` stores. The `DataFrame` has convenient functions to access
+//! data in a columnar or row based format. It also supports named columns and
+//! rows. Row based processing is done using visitors which implement the `Rower`
+//! trait and calling either `DataFrame::filter`, `DataFrame::map`,
+//! or `DataFrame::pmap`, the latter of which runs on as many threads that the
+//! machine it's running on has. Column based processing can be done more manually
+//! by directly getting getting columns as a `Vec` of data.
+//!
+//! ## Application Layer
 //! The `Application` layer is an even higher level API for writing programs to
-//! perform data analysis on the entire distributed system. Using only the
-//! `Application` layer will be enough for the vast majority of use cases.
-//!
-//! We provide two variants of the application, a `LowLevelApplication` which
-//! gives access to `KVStore`s and a `LiquidML` application which simply gives
-//! access to a `DistributedDataFrame`.
-//!
-//! ### `LowLevelApplication`
-//! A `LowLevelApplication` struct provides a `run` method which takes a
-//! function and executes that function. The signature of this user-implemented
-//! function is `KVStore -> ()` (`()` is the unit type in Rust, and this
-//! signature is a slight simplification). This allows much lower-level access
-//! for more advanced users so that they may have more powerful and general
-//! usage of the system beyond our provided implementations of `map`, and
-//! `filter`.
-//!
-//! ### `LiquidML`
-//! A `LiquidML` struct provides a `run` method which takes a function and
+//! perform data analysis on the entire distributed system.
+//!
+//! The `Application` layer abstracts away co-ordination of the distributed
+//! system and make it very easy for a user to run `pmap`, `map`, or `filter`.
+//!
+//! The `Application` also provides a `run` method which takes a function and
 //! executes that function. The signature of this user-implemented function
-//! is `DistributedDataFrame -> ()` (this exact signature is a bit of a
-//! simplification). Using a `LiquidML` struct is the recommended way to use
-//! this crate, since if doing so you only need to write a `Rower` and then
-//! you can `map` or `filter` your data with only ~3 other lines of code and
-//! zero knowledge of how this crate works internally (comparitively the lower
-//! level options require some basic knowledge).
+//! is `KVStore -> ()` (`()` is the unit type in Rust, and this signature
+//! is a slight simplification). This allows much lower-level access for more
+//! advanced users so that they may have more powerful and general usage of the
+//! system beyond our provided implementations of `pmap`, `map`, and `filter`.
 //!
 //! See the use case section for illustrative examples.
 //!
@@ -148,35 +114,34 @@
 //! ### Tokio
 //! The networking layer uses [`tokio`](https://docs.rs/tokio/0.2.13/tokio/) to
 //! use asynchronous programming to handle connections with multiple clients
-//! concurrently. `Tokio` is an asynchronous run time for Rust since there is
-//! not one included in the standard library. It also includes some faster
-//! synchronization primitives that are faster than those in the standard
-//! library (e.g. `RwLock`). `Tokio` is open source under an MIT license.
+//! concurrently. `Tokio` is an asynchronous run time for Rust since there is not
+//! one included in the standard library. It also includes some faster
+//! synchronization primitives that are faster than those in the standard library
+//! (e.g. `RwLock`). `Tokio` is open source under an MIT license.
 //!
 //! ### Bincode
 //! `Bincode` is a crate for encoding and decoding using a binary serialization
-//! strategy. It is extremely fast and is developed by Mozilla, though it is
-//! open source under an MIT license.
+//! strategy. It is extremely fast and is developed by Mozilla, though it is open
+//! source under an MIT license.
 //!
 //! ### Serde
-//! `Serde` is a framework for serializing and deserializing Rust data
-//! structures efficiently and generally. `Serde` is open source under an MIT
-//! license.
+//! `Serde` is a framework for serializing and deserializing Rust data structures
+//! efficiently and generally. `Serde` is open source under an MIT license.
 //!
 //!
 //! ### Miscellaneous
 //! - `lru`: provides a Least Recently Used map, since one is not available
-//!    in the Rust standard library anymore. `lru` is heavily based on the
-//!    original standard library implementation (they're practically the same).
+//!    in the Rust standard library anymore. `lru` is heavily based on the original
+//!    standard library implementation (they're practically the same).
 //! - `thiserror`: helpful for defining error types
-//! - `num_cpus`: provides a function to find the number of logical cores
-//!    available on a machine
-//! - `futures`: used for the `SinkExt` trait (used for sending messages over
-//!    TCP). `tokio` defines the `StreamExt` trait (used for reading messages
-//!    over TCP). These traits are split across crates because of the split in
-//!    the Rust eco-system because it took a while for `async`/`await` to become
-//!    stabilized. It is a pain to have both imports but everyone in the
-//!    ecosystem has to deal with it.
+//! - `num_cpus`: provides a function to find the number of logical cores available
+//!     on a machine
+//! - `futures`: used for the `SinkExt` trait (used for sending messages over TCP).
+//!    `tokio` defines the `StreamExt` trait (used for reading messages over TCP).
+//!    These traits are split across crates because of the split in the Rust
+//!    eco-system because it took a while for `async`/`await` to become stabilized.
+//!    It is a pain to have both imports but everyone in the ecosystem has to deal
+//!    with it.
 //! - `crossbeam-utils`: used to get around some limitations of lifetimes when
 //!    spawning threads. Threads spawned with the Rust standard library have a
 //!    lifetime of static `'static`, but `crossbeam-utils` provides a way to
@@ -190,10 +155,9 @@
 //! some helper functions in the `network` module.
 //!
 //! There is little handling of many of the complicated edge cases associated
-//! with distributed systems in the networking layer. It's assumed that most
-//! things happen without any errors. Some of the basic checking that is done is
-//! checking for connections being closed and ensuring messages are of the right
-//! type.
+//! with distributed systems in the networking layer. It's assumed that most things
+//! happen without any errors. Some of the basic checking that is done is checking
+//! for connections being closed and ensuring messages are of the right type.
 //!
 //! ### Client
 //! The `Client` struct represents a node and does the following tasks
@@ -215,19 +179,18 @@
 //!
 //! Registration process from `Client` perspective:
 //! 1. Connect to the `Server`
-//! 2. Send the `Server` a `Message<ControlMsg::Introduction>` message
-//!    containing the `IP:Port` of this `Client`
-//! 3. The `Server` will respond with the `Message<ControlMsg::Directory>`
-//!    message containing the `IP:Port` of all other currently connected
-//!    `Client`s
+//! 2. Send the `Server` a `Message<ControlMsg::Introduction>` message containing
+//!    the `IP:Port` of this `Client`
+//! 3. The `Server` will respond with the `Message<ControlMsg::Directory>` message
+//!    containing the `IP:Port` of all other currently connected `Client`s
 //! 4. The newly created `Client` connects to all other existing `Client`s. When
 //!    each connection is made:
 //!   - A `Message<ControlMsg::Introduction>` is sent to the
 //!     other `Client`.
 //!   - They are added to the `Directory` of this `Client`.
-//!   - An `mpsc` channel is created that is used to send messages to whatever
-//!     is using the network layer and thus needs to process and respond to
-//!     messages. In `LiquidML`, this is the `KVStore`.
+//!   - An `mpsc` channel is created that is used to send messages to whatever is
+//!     using the network layer and thus needs to process and respond to messages.
+//!     In `LiquidML`, this is the `KVStore`.
 //!   - A green thread is spawned to receive future messages from the other
 //!     `Client`. When the messages are received they are sent over the `mpsc`
 //!     channel.
@@ -246,9 +209,9 @@
 //!    `Server`
 //! 5. Listen for new connections, when one arrives go to #1
 //!
-//! Due to the servers fairly simple functionality, a default implementation of
-//! a server comes packaged with the `LiquidML` system and can be started by
-//! running the following command:
+//! Due to the servers fairly simple functionality, a default implementation of a
+//! server comes packaged with the `LiquidML` system and can be started by running
+//! the following command:
 //!
 //! `
 //! cargo run --bin server -- --address <Optional IP Address>
@@ -259,61 +222,30 @@
 //! ## KVStore
 //! There currently is a working implementation of a distributed KV store,
 //! with `get`, `wait_and_get`, `put`, and `send_blob`. We also implemented a
-//! method for processing messages (`process_messages`).
-//!
-//! ### Provided `KVStore` Functionality
-//! - `get`: Retrieve data stored locally on a `KVStore` or in its cache
-//! - `wait_and_get`: Retrieve data either locally or over the network
-//! - `put`: Store a `Key`, `Value` pair either locally on a `KVStore` or send
-//!    it over the network to store it on another `KVStore`
-//! - `send_blob`: a lower level interface to facilitate sending any serialized
-//!    data without storing it on a `KVStore`. In `liquid_ml`, used for
-//!    sending `Rower`s when doing distributed functions at the `Application`
-//!    level
-//!
-//! ### `KVStore` Message Processing
-//!
-//! The `KVStore` processes messages from the network by doing the following:
-//! 1. Asynchronously await new messages from the `Client` that are
-//!    sent over an `mpsc` channel.
-//! 2. Spawn an asynchronous `tokio::task` to respond to the newly
-//!    received message so as to not block further message processing.
-//! 3. Based on the message type, do the following:
-//!    - `Get` message: call `wait_and_get` to get the data, either
-//!       internally from this `KVStore` or externally over the network
-//!       from another one. Once we have the data, respond with a `Data`
-//!       message containing the requested data.
-//!    - `Data` message: Deserialize the data and put it into our cache
-//!    - `Put` message: add the given data to our internal store
-//!    - `Blob` message: send the data up a higher level similar to how
-//!       the `Client` processes messages
-//!
+//! method for processing messages (`process_messages`). See their documentation
+//! for further details. The `KVStore` implementation is in a close to
+//! completed state.
 //!
 //! ## DataFrame
 //! The `DataFrame` and supporting classes loosely implement the management
 //! provided API with better defined error handling using custom `LiquidError`
-//! enumerations. A few discrepancies with certain data types were introduced
-//! due to the use of Rust. A `from_sor` function was implemented that uses our
-//! `sorer` crate to ingest raw data from a SoR file to create a `DataFrame`.
-//!
-//! The implementation for the `DistributedDataFrame` is currently on a branch
-//! and details of its implementation will be added when its completed
+//! enumerations. A few discrepancies with certain data types were introduced due
+//! to the use of Rust. A `from_sor` function was implemented that uses our `sorer`
+//! crate to ingest raw data from a SoR file to create a `DataFrame`.
 //!
 //! ## Application
-//! The `Application` struct is used to store the state of the node currently.
-//! It provides a clean simple constructor to start up the `Client` and setup an
-//! empty `KVStore`. We currently also provide a run function that takes an
-//! async function and runs it until the system is terminated by a `Kill`
-//! message from the `Server`. We also implemented a function to do global
-//! `pmap` that the user can call simply by passing in a `Rower`, without
-//! needing to access the `KVStore` themselves.
-//!
-//! We are currently setting up functionality to directly ingest a SoR across
-//! the network (currently it is assumed the entire SoR file is available on
-//! every node) and call `pmap` on it as if the whole `DataFrame` was locally
-//! available. Our goal is being able to provide an API where the user does not
-//! need to concern themselves with the distributed nature of the dataset at
-//! all.
+//! The `Application` struct is used to store the state of the node currently. It
+//! provides a clean simple constructor to start up the client and setup an empty
+//! KVStore. We currently also provide a run function that takes an async function //! and
+//! runs it on the KVStore (until the system is terminated).
+//!
+//! We are currently setting up functionality to directly ingest a SoR across the
+//! network (currently it is assumed the entire SoR file is available on every
+//! node) and  call `pmap` on it as if the whole `DataFrame` was locally available.
+//! Our goal is being able to provide an API where the user does not need to concern
+//! themselves with the distributed nature of the dataset at all. This part of the
+//! program is currently poorly tested and incomplete however the direct KV access
+//! allows building projects such as the Milestone 1 demo project extremely simple.
 //!
 //!
 //! # Use Cases
@@ -321,8 +253,7 @@
 //! examples.
 //!
 //!
-//! #### Creating a `DataFrame` from a SoR file:
-//!
+//! Creating a `DataFrame` from a SoR file:
 //! ```rust
 //! use liquid_ml::dataframe::LocalDataFrame;
 //!
@@ -331,11 +262,9 @@
 //! assert_eq!(df.n_rows(), 2);
 //! ```
 //!
-//! #### Implementing a `Rower` and using `Application::pmap`
-//!
-//! Shows usage of the Application Level API after defining your own `Rower`
-//! implementation. This form of programming, where the user is unaware of the
-//! distributed nature of the system, is what we want to achieve in our API.
+//! Using the Application Level API after defining your own `Rower` implementation.
+//! This form of programming, where the user is unaware of the distributed nature
+//! of the system, is what we want to achieve in our API.
 //!
 //! ```rust,no_run
 //! use liquid_ml::dataframe::{Data, Rower, Row};
@@ -371,23 +300,6 @@
 //! #[tokio::main]
 //! async fn main() {
 //!     // Starts up a client that will:
-<<<<<<< HEAD
-//!     // 1. Register with the `Server` running at the address
-//!     //    "192.168.0.0:9000"
-//!     // 2. Schema-on-read a chunk of the "foo.sor" file. The chunk that is
-//!     //    read is based on the number of nodes (in this case 20) and the
-//!     //    assigned id given to this Client by the Server. All nodes must
-//!     //    have the entire "foo.sor" file (alternatively we could send the
-//!     //    schema around and then we only need each node's chunk stored on
-//!     //    each node).
-//!     // 3. Since the `Rower` trait defines how to join chunks, the
-//!     //    Application layer will handle running pmap/map/filter on a local
-//!     //    chunk and joining them globally
-//!     let mut app = Application::from_sor("foo.sor", "192.155.22.11:9000",
-//!                                     "192.168.0.0:9000", 20, "my-df")
-//!                                     .await
-//!                                     .unwrap();
-=======
 //!     // 1. Register with the `Server` running at the address "192.168.0.0:9000"
 //!     // 2. Schema-on-read a chunk of the "foo.sor" file. The chunk that is read
 //!     //    is based on the number of nodes (in this case 20) and the assigned id
@@ -403,7 +315,6 @@
 //!                                 .await
 //!                                 .unwrap();
 //!     app.df_from_sor("foo.sor", "my-df").await.unwrap();
->>>>>>> 65af7c23
 //!     let r = MyRower { sum: 0 };
 //!     app.map("my-df", r);
 //! }
@@ -434,60 +345,40 @@
 //! comes as a pre-packaged binary in this crate.
 //!
 //! # Open Questions
-//! Any suggestions for how to implement Random Forest with a Rower? We do not
-//! have a lot of ML background.
+//! None
 //!
 //! # Status
-//! We finished the Word Count Client and decided that we wanted to implement
-//! a `DistributedDataFrame` API since it seems that otherwise users must be
-//! aware of the internals of `LiquidML` (such as the `KVStore`) if they
-//! want to use the `Application` Layer. We've finished our design of it and
-//! are working on the implementation on a branch. We have a good amount of
-//! the implementation done but it is not finished.
-//!
-//! We think this `LocalDataFrame`/`DistributedDataFrame` and a
-//! `LowLevelApplication`/`LiquidML` will be really useful, since the latter
-//! will make it really easy for users to take advantage of our distributed
-//! system, which the former provides direct access in case they want to do
-//! something more advanced or their data simply fits all into memory.
-//!
-//! We also did a lot of internal clean up of our code.
-//!
-//! ## Running the Milestone 4 Example code
-//! The Milestone 4 code can be found in
-//! `src/liquid_ml/examples/word_count_client.rs`
-//! It can be run as follows:
-//! 1. Start the `Server` with this command: `cargo run --bin server`
-//! 2. Start 3 clients, each with a different `IP:Port`, with the following
-//!    command:
-//!
-//! `
-//! cargo run --example word_count_client -- -m <IP:Port>
-//! `
-//!
-//! The first client will print a sorted list of the words and their count
-//! when the program is finished.
-//!
-//! ## Running the Milestone 1 Example Code
-//! We have also implemented the example code from Milestone 1 since that is one
-//! of the goals of Milestone 3. This can be found at
+//! We are done with Milestone 3 and have spent a lot of time polishing up our
+//! documentation, api, implementation, and examples so that our architecture
+//! design is clear and as good as possible.
+//!
+//! We have also implemented the example code from Milestone 1 since that is one of
+//! the goals of Milestone 3. This can be found at
 //! `src/liquid_ml/examples/demo_client.rs`.
 //! This program runs the demo program and can be run as follows:
 //! 1. Start the `Server` with this command: `cargo run --bin server`
-//! 2. Start 3 clients, each with a different `IP:Port`, with the following
-//!    command:
+//! 2. Start 3 clients, each with a different `IP:Port`, with the following command:
 //!
 //! `
 //! cargo run --example demo_client -- -m <IP:Port>
 //! `
 //!
-//! The third client will print `SUCCESS` at the end.
+//! We also added most of the pieces for orderly shutdown, such as `Kill` messages
+//! and a way for the `Client` to listen for these `Kill` messages from the
+//! `Server`. Our `Application` currently `await`s a `Kill` messages before it
+//! exits. It is not fully complete, however, since we need to figure out how
+//! to 'cancel' some asynchronous tasks when `Kill` messages are received (not
+//! easy in Rust, but possible).
+//!
+//! We have not really polished the example and the program will print its logs to
+//! the console which is the simplest way to see the program running.
+//! And as expected the third client will print `SUCCESS` at the end.
 //!
 //! ### Testing
 //! We found it pretty hard to do networking testing so much of the distributed
-//! system is not currently tested. We still need to figure out how to do
-//! mocking of our network, we spent a lot of time this week working on the
-//! design changes to the `DataFrame` and `Application` layers.
+//! system is not currently tested. We have a few possibilities we want to try with
+//! regards to mocking the network and having more robust testing and will
+//! attempt this in the next milestone.
 //!
 //! However, we have very robust testing of the non-networked components and are
 //! confident in the correctness.
@@ -504,16 +395,16 @@
 //!    generic across message types. Need to polish off orderly shutdown.
 //! 4. KVStore implemented as required and is able to communicate with other
 //!    KVStores and process different messages.
-//! 5. A fully featured version of the application layer been implemented
-//! 6. Milestone 1 + Milestone 4 examples
+//! 5. A more fully featured proof of concept version of the application layer
+//!    been implemented
 //!
 //! ## Road Map
-//! 0. Build robust integration tests to define how the distributed system works.
+//! 0. Build robust integration tests to define how the distributed system ks.
 //! 1. Fix up orderly shutdown of the network layer.
-//! 2. Implement the seven degrees of Linus.
-//! 3. Implement random forest.
-//! 4. Finish the `LocalDataFrame`/`DistributedDataFrame` and the
-//!    `LowLevelApplication`/`LiquidML`
+//! 2. Make the client a trait so that the KVStore can be tested using a mock ent
+//! 3. Implement the example programs needed to demonstrate functionality of the
+//!    project.
+//! 4. Implement random forest.
 
 pub mod dataframe;
 pub mod error;
